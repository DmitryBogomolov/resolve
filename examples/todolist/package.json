{
  "name": "todolist-example",
  "version": "0.0.2",
  "description": "",
  "scripts": {
    "start": "babel-node ./index.js",
    "test": "exit 0",
    "testcafe": "HOST=localhost testcafe $(testcafe -b | head -n1) ./testcafe --app 'npm start'"
  },
  "author": "reimagined team",
  "license": "MIT",
  "private": true,
  "repository": {
    "type": "git",
    "url": "git+https://github.com/reimagined/resolve.git"
  },
  "dependencies": {
    "body-parser": "^1.17.1",
    "express": "^4.15.2",
    "pug": "^2.0.0-beta.12",
<<<<<<< HEAD
    "resolve-bus": "*",
    "resolve-bus-memory": "*",
    "resolve-command": "*",
    "resolve-storage": "*",
    "resolve-storage-file": "*",
    "resolve-es": "*",
    "resolve-query": "*",
=======
    "resolve-bus": "^0.0.2",
    "resolve-bus-memory": "^0.0.2",
    "resolve-command": "^0.0.2",
    "resolve-es": "^0.0.2",
    "resolve-es-file": "^0.0.2",
    "resolve-query": "^0.0.2",
>>>>>>> c215d3aa
    "seamless-immutable": "^7.1.2",
    "uuid": "^3.0.1"
  },
  "devDependencies": {
    "babel-cli": "^6.24.1",
    "babel-preset-es2015": "^6.24.1",
    "babel-preset-stage-0": "^6.24.1",
    "chai": "^3.5.0",
    "testcafe": "^0.15.0"
  }
}<|MERGE_RESOLUTION|>--- conflicted
+++ resolved
@@ -18,7 +18,6 @@
     "body-parser": "^1.17.1",
     "express": "^4.15.2",
     "pug": "^2.0.0-beta.12",
-<<<<<<< HEAD
     "resolve-bus": "*",
     "resolve-bus-memory": "*",
     "resolve-command": "*",
@@ -26,14 +25,6 @@
     "resolve-storage-file": "*",
     "resolve-es": "*",
     "resolve-query": "*",
-=======
-    "resolve-bus": "^0.0.2",
-    "resolve-bus-memory": "^0.0.2",
-    "resolve-command": "^0.0.2",
-    "resolve-es": "^0.0.2",
-    "resolve-es-file": "^0.0.2",
-    "resolve-query": "^0.0.2",
->>>>>>> c215d3aa
     "seamless-immutable": "^7.1.2",
     "uuid": "^3.0.1"
   },
