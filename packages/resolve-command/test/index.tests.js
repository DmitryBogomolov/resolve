import { expect } from 'chai';
import sinon from 'sinon';

import createStore from '../../resolve-es/src';
import memoryEsDriver from '../../resolve-es-memory/src';

import createBus from '../../resolve-bus/src';
import memoryBusDriver from '../../resolve-bus-memory/src';

import commandHandler from '../src';

describe('command', () => {
    const AGGREGATE_ID = 'test-id';
    const AGGREGATE_TYPE = 'testAggregate';
    const COMMAND_TYPE = 'create';
    const EVENT_TYPE = 'created';
<<<<<<< HEAD
    const BUILDED_EVENT_TYPE = AGGREGATE_TYPE + EVENT_TYPE;

=======
    const BUILT_EVENT_TYPE = AGGREGATE_NAME + EVENT_TYPE;
>>>>>>> aae40472
    let store;
    let bus;
    let execute;
    let aggregates;
    let testCommand;
    let testEvent;

    beforeEach(() => {
        sinon.stub(Date, 'now').returns(123);

        testCommand = {
            aggregateId: AGGREGATE_ID,
<<<<<<< HEAD
            aggregateType: AGGREGATE_TYPE,
            commandType: COMMAND_TYPE,
            payload: { name: 'Jack' }
=======
            aggregate: AGGREGATE_NAME,
            commandName: COMMAND_NAME,
            name: 'Jack'
>>>>>>> aae40472
        };

        testEvent = {
            aggregateId: AGGREGATE_ID,
            type: BUILT_EVENT_TYPE,
            timestamp: 123,
            payload: { name: 'Jack' }
        };

        aggregates = [
            {
                type: AGGREGATE_TYPE,
                commands: {
<<<<<<< HEAD
                    [COMMAND_TYPE]: () => testEvent
=======
                    [COMMAND_NAME]: () => ({
                        type: EVENT_TYPE,
                        payload: { name: 'Jack' }
                    })
>>>>>>> aae40472
                }
            }
        ];

        store = createStore({ driver: memoryEsDriver() });
        bus = createBus({ driver: memoryBusDriver() });
        execute = commandHandler({ store, bus, aggregates });
    });

    afterEach(() => {
        Date.now.restore();
    });

    it('should save and publish event', () => {
        const eventHandlerSpy = sinon.spy();
        bus.onEvent([BUILT_EVENT_TYPE], eventHandlerSpy);

        return execute(testCommand).then(() => {
            expect(eventHandlerSpy.callCount).to.be.equal(1);
            expect(eventHandlerSpy.lastCall.args).to.be.deep.equal([testEvent]);

            const storedEvents = [];
            return store
                .loadEventsByAggregateId(AGGREGATE_ID, event => storedEvents.push(event))
                .then(() => expect(storedEvents).to.be.deep.equal([testEvent]));
        });
    });

    it('should reject event in case of commandType absence', () => {
        delete testCommand.commandType;

        return execute(testCommand)
            .then(() => expect(false).to.be.true)
            .catch(err => expect(err).to.be.equal('commandType argument is required'));
    });

    it('should reject event in case of aggregateId absense', () => {
        delete testCommand.aggregateId;

        return execute(testCommand)
            .then(() => expect(false).to.be.true)
            .catch(err => expect(err).to.be.equal('aggregateId argument is required'));
    });

    it('should reject event in case of aggregate absense', () => {
        delete testCommand.aggregate;

        return execute(testCommand)
            .then(() => expect(false).to.be.true)
            .catch(err => expect(err).to.be.equal('aggregate argument is required'));
    });

    it('should pass initialState and args to command handler', () => {
        const createHandlerSpy = sinon.stub().returns({});

        aggregates[0].commands[COMMAND_TYPE] = createHandlerSpy;

        return execute(testCommand).then(() => {
            expect(createHandlerSpy.lastCall.args).to.be.deep.equal([{}, testCommand]);
        });
    });

    it('should get custom initialState and args to command handler', () => {
        const createHandlerSpy = sinon.stub().returns({});

        aggregates[0].commands[COMMAND_TYPE] = createHandlerSpy;
        aggregates[0].initialState = () => ({
            name: 'Initial name'
        });

        return execute(testCommand).then(() => {
            expect(createHandlerSpy.lastCall.args).to.be.deep.equal([
                { name: 'Initial name' },
                testCommand
            ]);
        });
    });

    it('should pass initialState and args to command handler', () => {
        const events = [
            {
                aggregateId: AGGREGATE_ID,
                type: BUILT_EVENT_TYPE,
                payload: { name: 'User1' }
            },
            {
                aggregateId: 'test-id-2',
                type: BUILT_EVENT_TYPE
            },
            {
                aggregateId: AGGREGATE_ID,
                type: 'USER_UPDATED',
                payload: {
                    name: 'User1',
                    newName: 'User2'
                }
            }
        ];

        store = createStore({ driver: memoryEsDriver(events) });

        const createHandlerSpy = sinon.spy(() => testEvent);

        const userCreatedHandlerSpy = sinon.spy((state, event) => ({
            name: event.payload.name
        }));

        const userUpdatedHandlerSpy = sinon.spy((state, event) => ({
            name: event.payload.newName
        }));

        aggregates[0] = {
            type: AGGREGATE_TYPE,
            eventHandlers: {
                [BUILT_EVENT_TYPE]: userCreatedHandlerSpy,
                USER_UPDATED: userUpdatedHandlerSpy
            },
            commands: {
                [COMMAND_TYPE]: createHandlerSpy
            }
        };

        execute = commandHandler({ store, bus, aggregates });

        return execute(testCommand).then(() => {
            expect(createHandlerSpy.lastCall.args).to.be.deep.equal([
                { name: 'User2' },
                testCommand
            ]);

            expect(userCreatedHandlerSpy.callCount).to.be.equal(1);
            expect(userCreatedHandlerSpy.lastCall.args).to.be.deep.equal([{}, events[0]]);

            expect(userUpdatedHandlerSpy.callCount).to.be.equal(1);
            expect(userUpdatedHandlerSpy.lastCall.args).to.be.deep.equal([
                { name: 'User1' },
                events[2]
            ]);
        });
    });

    it('should return event without additional fields', () => {
        const TEST_EVENT_TYPE = 'TEST_HANDLED';
        const createHandlerSpy = sinon.spy((state, args) => ({
            type: TEST_EVENT_TYPE,
            payload: { name: args.name }
        }));

<<<<<<< HEAD
        const handlerName = AGGREGATE_TYPE + TEST_EVENT_TYPE;
=======
>>>>>>> aae40472
        Object.assign(aggregates[0], {
            eventHandlers: {
                [AGGREGATE_NAME + TEST_EVENT_TYPE]: (state, event) => ({
                    name: event.payload.name
                })
            },
            commands: {
                [COMMAND_TYPE]: createHandlerSpy
            }
        });

        return execute(testCommand).then(() => execute(testCommand)).then(() => {
            expect(createHandlerSpy.lastCall.args).to.be.deep.equal([
                { name: testCommand.name },
                testCommand
            ]);
        });
    });

    it('should handles correctly unnecessary event', () => {
        const events = [
            {
                aggregateId: AGGREGATE_ID,
                type: BUILT_EVENT_TYPE,
                payload: { name: 'User1' }
            },
            {
                aggregateId: 'test-id-2',
                type: 'updated'
            },
            {
                aggregateId: AGGREGATE_ID,
                type: 'updated',
                payload: { newName: 'User2' }
            },
            {
                aggregateId: AGGREGATE_ID,
                type: 'updated',
                payload: { newName: 'User3' }
            }
        ];

        store = createStore({ driver: memoryEsDriver(events) });

        const createHandlerSpy = sinon.spy(() => testEvent);

        aggregates[0] = {
            type: AGGREGATE_TYPE,
            eventHandlers: {
                [BUILT_EVENT_TYPE]: (_, event) => ({ name: event.payload.name })
            },
            commands: {
                [COMMAND_TYPE]: createHandlerSpy
            }
        };

        execute = commandHandler({ store, bus, aggregates });

        return execute(testCommand).then(() => {
            expect(createHandlerSpy.lastCall.args).to.be.deep.equal([
                { name: 'User1' },
                testCommand
            ]);
        });
    });

    it('custom event type', () => {
        const CUSTOM_EVENT_TYPE = 'custom_type';
        Object.assign(aggregates[0], {
            commands: {
                [COMMAND_TYPE]: (state, args) => ({
                    type: () => CUSTOM_EVENT_TYPE,
                    payload: { name: args.name }
                })
            }
        });

        return execute(testCommand).then((event) => {
            expect(event.type).to.be.equal(CUSTOM_EVENT_TYPE);
        });
    });
});<|MERGE_RESOLUTION|>--- conflicted
+++ resolved
@@ -14,12 +14,8 @@
     const AGGREGATE_TYPE = 'testAggregate';
     const COMMAND_TYPE = 'create';
     const EVENT_TYPE = 'created';
-<<<<<<< HEAD
-    const BUILDED_EVENT_TYPE = AGGREGATE_TYPE + EVENT_TYPE;
-
-=======
-    const BUILT_EVENT_TYPE = AGGREGATE_NAME + EVENT_TYPE;
->>>>>>> aae40472
+    const BUILT_EVENT_TYPE = AGGREGATE_TYPE + EVENT_TYPE;
+
     let store;
     let bus;
     let execute;
@@ -32,15 +28,9 @@
 
         testCommand = {
             aggregateId: AGGREGATE_ID,
-<<<<<<< HEAD
             aggregateType: AGGREGATE_TYPE,
             commandType: COMMAND_TYPE,
             payload: { name: 'Jack' }
-=======
-            aggregate: AGGREGATE_NAME,
-            commandName: COMMAND_NAME,
-            name: 'Jack'
->>>>>>> aae40472
         };
 
         testEvent = {
@@ -54,14 +44,10 @@
             {
                 type: AGGREGATE_TYPE,
                 commands: {
-<<<<<<< HEAD
-                    [COMMAND_TYPE]: () => testEvent
-=======
-                    [COMMAND_NAME]: () => ({
+                    [COMMAND_TYPE]: () => ({
                         type: EVENT_TYPE,
                         payload: { name: 'Jack' }
                     })
->>>>>>> aae40472
                 }
             }
         ];
@@ -107,7 +93,7 @@
     });
 
     it('should reject event in case of aggregate absense', () => {
-        delete testCommand.aggregate;
+        delete testCommand.aggregateName;
 
         return execute(testCommand)
             .then(() => expect(false).to.be.true)
@@ -210,13 +196,9 @@
             payload: { name: args.name }
         }));
 
-<<<<<<< HEAD
-        const handlerName = AGGREGATE_TYPE + TEST_EVENT_TYPE;
-=======
->>>>>>> aae40472
         Object.assign(aggregates[0], {
             eventHandlers: {
-                [AGGREGATE_NAME + TEST_EVENT_TYPE]: (state, event) => ({
+                [AGGREGATE_TYPE + TEST_EVENT_TYPE]: (state, event) => ({
                     name: event.payload.name
                 })
             },
